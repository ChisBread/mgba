/* Copyright (c) 2013-2015 Jeffrey Pfau
 *
 * This Source Code Form is subject to the terms of the Mozilla Public
 * License, v. 2.0. If a copy of the MPL was not distributed with this
 * file, You can obtain one at http://mozilla.org/MPL/2.0/. */
#include "gba.h"

#include "gba/bios.h"
#include "gba/cheats.h"
#include "gba/io.h"
#include "gba/supervisor/rr.h"
#include "gba/supervisor/thread.h"
#include "gba/serialize.h"
#include "gba/sio.h"

#include "isa-inlines.h"

#include "util/crc32.h"
#include "util/memory.h"
#include "util/patch.h"
#include "util/vfs.h"

const uint32_t GBA_ARM7TDMI_FREQUENCY = 0x1000000;
const uint32_t GBA_COMPONENT_MAGIC = 0x1000000;

static const size_t GBA_ROM_MAGIC_OFFSET = 3;
static const uint8_t GBA_ROM_MAGIC[] = { 0xEA };

static void GBAInit(struct ARMCore* cpu, struct ARMComponent* component);
static void GBAInterruptHandlerInit(struct ARMInterruptHandler* irqh);
static void GBAProcessEvents(struct ARMCore* cpu);
static int32_t GBATimersProcessEvents(struct GBA* gba, int32_t cycles);
static void GBAHitStub(struct ARMCore* cpu, uint32_t opcode);
static void GBAIllegal(struct ARMCore* cpu, uint32_t opcode);
static void GBABreakpoint(struct ARMCore* cpu, int immediate);

static bool _setSoftwareBreakpoint(struct ARMDebugger*, uint32_t address, enum ExecutionMode mode, uint32_t* opcode);
static bool _clearSoftwareBreakpoint(struct ARMDebugger*, uint32_t address, enum ExecutionMode mode, uint32_t opcode);

void GBACreate(struct GBA* gba) {
	gba->d.id = GBA_COMPONENT_MAGIC;
	gba->d.init = GBAInit;
	gba->d.deinit = 0;
}

static void GBAInit(struct ARMCore* cpu, struct ARMComponent* component) {
	struct GBA* gba = (struct GBA*) component;
	gba->cpu = cpu;
	gba->debugger = 0;
	gba->sync = 0;

	GBAInterruptHandlerInit(&cpu->irqh);
	GBAMemoryInit(gba);
	GBASavedataInit(&gba->memory.savedata, 0);

	gba->video.p = gba;
	GBAVideoInit(&gba->video);

	gba->audio.p = gba;
	GBAAudioInit(&gba->audio, GBA_AUDIO_SAMPLES);

	GBAIOInit(gba);

	gba->sio.p = gba;
	GBASIOInit(&gba->sio);

	gba->timersEnabled = 0;
	memset(gba->timers, 0, sizeof(gba->timers));

	gba->springIRQ = 0;
	gba->keySource = 0;
	gba->rotationSource = 0;
	gba->luminanceSource = 0;
	gba->rtcSource = 0;
	gba->rumble = 0;
	gba->rr = 0;

	gba->romVf = 0;
	gba->biosVf = 0;

	gba->logHandler = 0;
	gba->logLevel = GBA_LOG_INFO | GBA_LOG_WARN | GBA_LOG_ERROR | GBA_LOG_FATAL;
	gba->stream = 0;

	gba->biosChecksum = GBAChecksum(gba->memory.bios, SIZE_BIOS);

	gba->idleOptimization = IDLE_LOOP_REMOVE;
	gba->idleLoop = IDLE_LOOP_NONE;
	gba->lastJump = 0;
	gba->idleDetectionStep = 0;
	gba->idleDetectionFailures = 0;
	gba->performingDMA = false;
}

void GBADestroy(struct GBA* gba) {
	if (gba->pristineRom == gba->memory.rom) {
		gba->memory.rom = 0;
	}

	if (gba->romVf) {
		gba->romVf->unmap(gba->romVf, gba->pristineRom, gba->pristineRomSize);
	}

	if (gba->biosVf) {
		gba->biosVf->unmap(gba->biosVf, gba->memory.bios, SIZE_BIOS);
	}

	GBAMemoryDeinit(gba);
	GBAVideoDeinit(&gba->video);
	GBAAudioDeinit(&gba->audio);
	GBASIODeinit(&gba->sio);
	gba->rr = 0;
}

void GBAInterruptHandlerInit(struct ARMInterruptHandler* irqh) {
	irqh->reset = GBAReset;
	irqh->processEvents = GBAProcessEvents;
	irqh->swi16 = GBASwi16;
	irqh->swi32 = GBASwi32;
	irqh->hitIllegal = GBAIllegal;
	irqh->readCPSR = GBATestIRQ;
	irqh->hitStub = GBAHitStub;
	irqh->bkpt16 = GBABreakpoint;
	irqh->bkpt32 = GBABreakpoint;
}

void GBAReset(struct ARMCore* cpu) {
	ARMSetPrivilegeMode(cpu, MODE_IRQ);
	cpu->gprs[ARM_SP] = SP_BASE_IRQ;
	ARMSetPrivilegeMode(cpu, MODE_SUPERVISOR);
	cpu->gprs[ARM_SP] = SP_BASE_SUPERVISOR;
	ARMSetPrivilegeMode(cpu, MODE_SYSTEM);
	cpu->gprs[ARM_SP] = SP_BASE_SYSTEM;

	struct GBA* gba = (struct GBA*) cpu->master;
	if (!gba->rr || (!gba->rr->isPlaying(gba->rr) && !gba->rr->isRecording(gba->rr))) {
		GBASavedataUnmask(&gba->memory.savedata);
	}
	GBAMemoryReset(gba);
	GBAVideoReset(&gba->video);
	GBAAudioReset(&gba->audio);
	GBAIOInit(gba);

	GBASIODeinit(&gba->sio);
	GBASIOInit(&gba->sio);

	gba->timersEnabled = 0;
	memset(gba->timers, 0, sizeof(gba->timers));
}

void GBASkipBIOS(struct ARMCore* cpu) {
	if (cpu->gprs[ARM_PC] == BASE_RESET + WORD_SIZE_ARM) {
		cpu->gprs[ARM_PC] = BASE_CART0;
		int currentCycles = 0;
		ARM_WRITE_PC;
	}
}

static void GBAProcessEvents(struct ARMCore* cpu) {
	do {
		struct GBA* gba = (struct GBA*) cpu->master;
		int32_t cycles = cpu->nextEvent;
		int32_t nextEvent = INT_MAX;
		int32_t testEvent;

		gba->bus = cpu->prefetch[1];
		if (cpu->executionMode == MODE_THUMB) {
			gba->bus |= cpu->prefetch[1] << 16;
		}

		if (gba->springIRQ) {
			ARMRaiseIRQ(cpu);
			gba->springIRQ = 0;
		}

		testEvent = GBAVideoProcessEvents(&gba->video, cycles);
		if (testEvent < nextEvent) {
			nextEvent = testEvent;
		}

		testEvent = GBAAudioProcessEvents(&gba->audio, cycles);
		if (testEvent < nextEvent) {
			nextEvent = testEvent;
		}

		testEvent = GBATimersProcessEvents(gba, cycles);
		if (testEvent < nextEvent) {
			nextEvent = testEvent;
		}

		testEvent = GBAMemoryRunDMAs(gba, cycles);
		if (testEvent < nextEvent) {
			nextEvent = testEvent;
		}

		testEvent = GBASIOProcessEvents(&gba->sio, cycles);
		if (testEvent < nextEvent) {
			nextEvent = testEvent;
		}

		cpu->cycles -= cycles;
		cpu->nextEvent = nextEvent;

		if (cpu->halted) {
			cpu->cycles = cpu->nextEvent;
		}
	} while (cpu->cycles >= cpu->nextEvent);
}

static int32_t GBATimersProcessEvents(struct GBA* gba, int32_t cycles) {
	int32_t nextEvent = INT_MAX;
	if (gba->timersEnabled) {
		struct GBATimer* timer;
		struct GBATimer* nextTimer;

		timer = &gba->timers[0];
		if (timer->enable) {
			timer->nextEvent -= cycles;
			timer->lastEvent -= cycles;
			if (timer->nextEvent <= 0) {
				timer->lastEvent = timer->nextEvent;
				timer->nextEvent += timer->overflowInterval;
				gba->memory.io[REG_TM0CNT_LO >> 1] = timer->reload;
				timer->oldReload = timer->reload;

				if (timer->doIrq) {
					GBARaiseIRQ(gba, IRQ_TIMER0);
				}

				if (gba->audio.enable) {
					if ((gba->audio.chALeft || gba->audio.chARight) && gba->audio.chATimer == 0) {
						GBAAudioSampleFIFO(&gba->audio, 0, timer->lastEvent);
					}

					if ((gba->audio.chBLeft || gba->audio.chBRight) && gba->audio.chBTimer == 0) {
						GBAAudioSampleFIFO(&gba->audio, 1, timer->lastEvent);
					}
				}

				nextTimer = &gba->timers[1];
				if (nextTimer->countUp) {
					++gba->memory.io[REG_TM1CNT_LO >> 1];
					if (!gba->memory.io[REG_TM1CNT_LO >> 1]) {
						nextTimer->nextEvent = 0;
					}
				}
			}
			nextEvent = timer->nextEvent;
		}

		timer = &gba->timers[1];
		if (timer->enable) {
			timer->nextEvent -= cycles;
			timer->lastEvent -= cycles;
			if (timer->nextEvent <= 0) {
				timer->lastEvent = timer->nextEvent;
				timer->nextEvent += timer->overflowInterval;
				gba->memory.io[REG_TM1CNT_LO >> 1] = timer->reload;
				timer->oldReload = timer->reload;

				if (timer->doIrq) {
					GBARaiseIRQ(gba, IRQ_TIMER1);
				}

				if (gba->audio.enable) {
					if ((gba->audio.chALeft || gba->audio.chARight) && gba->audio.chATimer == 1) {
						GBAAudioSampleFIFO(&gba->audio, 0, timer->lastEvent);
					}

					if ((gba->audio.chBLeft || gba->audio.chBRight) && gba->audio.chBTimer == 1) {
						GBAAudioSampleFIFO(&gba->audio, 1, timer->lastEvent);
					}
				}

				if (timer->countUp) {
					timer->nextEvent = INT_MAX;
				}

				nextTimer = &gba->timers[2];
				if (nextTimer->countUp) {
					++gba->memory.io[REG_TM2CNT_LO >> 1];
					if (!gba->memory.io[REG_TM2CNT_LO >> 1]) {
						nextTimer->nextEvent = 0;
					}
				}
			}
			if (timer->nextEvent < nextEvent) {
				nextEvent = timer->nextEvent;
			}
		}

		timer = &gba->timers[2];
		if (timer->enable) {
			timer->nextEvent -= cycles;
			timer->lastEvent -= cycles;
			if (timer->nextEvent <= 0) {
				timer->lastEvent = timer->nextEvent;
				timer->nextEvent += timer->overflowInterval;
				gba->memory.io[REG_TM2CNT_LO >> 1] = timer->reload;
				timer->oldReload = timer->reload;

				if (timer->doIrq) {
					GBARaiseIRQ(gba, IRQ_TIMER2);
				}

				if (timer->countUp) {
					timer->nextEvent = INT_MAX;
				}

				nextTimer = &gba->timers[3];
				if (nextTimer->countUp) {
					++gba->memory.io[REG_TM3CNT_LO >> 1];
					if (!gba->memory.io[REG_TM3CNT_LO >> 1]) {
						nextTimer->nextEvent = 0;
					}
				}
			}
			if (timer->nextEvent < nextEvent) {
				nextEvent = timer->nextEvent;
			}
		}

		timer = &gba->timers[3];
		if (timer->enable) {
			timer->nextEvent -= cycles;
			timer->lastEvent -= cycles;
			if (timer->nextEvent <= 0) {
				timer->lastEvent = timer->nextEvent;
				timer->nextEvent += timer->overflowInterval;
				gba->memory.io[REG_TM3CNT_LO >> 1] = timer->reload;
				timer->oldReload = timer->reload;

				if (timer->doIrq) {
					GBARaiseIRQ(gba, IRQ_TIMER3);
				}

				if (timer->countUp) {
					timer->nextEvent = INT_MAX;
				}
			}
			if (timer->nextEvent < nextEvent) {
				nextEvent = timer->nextEvent;
			}
		}
	}
	return nextEvent;
}

void GBAAttachDebugger(struct GBA* gba, struct ARMDebugger* debugger) {
	debugger->setSoftwareBreakpoint = _setSoftwareBreakpoint;
	debugger->clearSoftwareBreakpoint = _clearSoftwareBreakpoint;
	gba->debugger = debugger;
	gba->cpu->components[GBA_COMPONENT_DEBUGGER] = &debugger->d;
	ARMHotplugAttach(gba->cpu, GBA_COMPONENT_DEBUGGER);
}

void GBADetachDebugger(struct GBA* gba) {
	gba->debugger = 0;
	ARMHotplugDetach(gba->cpu, GBA_COMPONENT_DEBUGGER);
	gba->cpu->components[GBA_COMPONENT_DEBUGGER] = 0;
}

void GBALoadROM(struct GBA* gba, struct VFile* vf, struct VFile* sav, const char* fname) {
	gba->romVf = vf;
	gba->pristineRomSize = vf->size(vf);
	vf->seek(vf, 0, SEEK_SET);
	if (gba->pristineRomSize > SIZE_CART0) {
		gba->pristineRomSize = SIZE_CART0;
	}
	gba->pristineRom = vf->map(vf, gba->pristineRomSize, MAP_READ);
<<<<<<< HEAD
=======
	if (!gba->pristineRom) {
		GBALog(gba, GBA_LOG_WARN, "Couldn't map ROM");
		return;
	}
>>>>>>> 513b9fb7
	gba->memory.rom = gba->pristineRom;
	gba->activeFile = fname;
	gba->memory.romSize = gba->pristineRomSize;
	gba->romCrc32 = doCrc32(gba->memory.rom, gba->memory.romSize);
	GBASavedataInit(&gba->memory.savedata, sav);
	GBAHardwareInit(&gba->memory.hw, &((uint16_t*) gba->memory.rom)[GPIO_REG_DATA >> 1]);
	// TODO: error check
}

void GBALoadBIOS(struct GBA* gba, struct VFile* vf) {
	gba->biosVf = vf;
	uint32_t* bios = vf->map(vf, SIZE_BIOS, MAP_READ);
	if (!bios) {
		GBALog(gba, GBA_LOG_WARN, "Couldn't map BIOS");
		return;
	}
	gba->memory.bios = bios;
	gba->memory.fullBios = 1;
	uint32_t checksum = GBAChecksum(gba->memory.bios, SIZE_BIOS);
	GBALog(gba, GBA_LOG_DEBUG, "BIOS Checksum: 0x%X", checksum);
	if (checksum == GBA_BIOS_CHECKSUM) {
		GBALog(gba, GBA_LOG_INFO, "Official GBA BIOS detected");
	} else if (checksum == GBA_DS_BIOS_CHECKSUM) {
		GBALog(gba, GBA_LOG_INFO, "Official GBA (DS) BIOS detected");
	} else {
		GBALog(gba, GBA_LOG_WARN, "BIOS checksum incorrect");
	}
	gba->biosChecksum = checksum;
	if (gba->memory.activeRegion == REGION_BIOS) {
		gba->cpu->memory.activeRegion = gba->memory.bios;
	}
	// TODO: error check
}

void GBAApplyPatch(struct GBA* gba, struct Patch* patch) {
	size_t patchedSize = patch->outputSize(patch, gba->memory.romSize);
	if (!patchedSize) {
		return;
	}
	gba->memory.rom = anonymousMemoryMap(patchedSize);
	if (!patch->applyPatch(patch, gba->pristineRom, gba->pristineRomSize, gba->memory.rom, patchedSize)) {
		mappedMemoryFree(gba->memory.rom, patchedSize);
		gba->memory.rom = gba->pristineRom;
		return;
	}
	gba->memory.romSize = patchedSize;
	gba->romCrc32 = doCrc32(gba->memory.rom, gba->memory.romSize);
}

void GBATimerUpdateRegister(struct GBA* gba, int timer) {
	struct GBATimer* currentTimer = &gba->timers[timer];
	if (currentTimer->enable && !currentTimer->countUp) {
		gba->memory.io[(REG_TM0CNT_LO + (timer << 2)) >> 1] = currentTimer->oldReload + ((gba->cpu->cycles - currentTimer->lastEvent) >> currentTimer->prescaleBits);
	}
}

void GBATimerWriteTMCNT_LO(struct GBA* gba, int timer, uint16_t reload) {
	gba->timers[timer].reload = reload;
}

void GBATimerWriteTMCNT_HI(struct GBA* gba, int timer, uint16_t control) {
	struct GBATimer* currentTimer = &gba->timers[timer];
	GBATimerUpdateRegister(gba, timer);

	int oldPrescale = currentTimer->prescaleBits;
	switch (control & 0x0003) {
	case 0x0000:
		currentTimer->prescaleBits = 0;
		break;
	case 0x0001:
		currentTimer->prescaleBits = 6;
		break;
	case 0x0002:
		currentTimer->prescaleBits = 8;
		break;
	case 0x0003:
		currentTimer->prescaleBits = 10;
		break;
	}
	currentTimer->countUp = !!(control & 0x0004);
	currentTimer->doIrq = !!(control & 0x0040);
	currentTimer->overflowInterval = (0x10000 - currentTimer->reload) << currentTimer->prescaleBits;
	int wasEnabled = currentTimer->enable;
	currentTimer->enable = !!(control & 0x0080);
	if (!wasEnabled && currentTimer->enable) {
		if (!currentTimer->countUp) {
			currentTimer->nextEvent = gba->cpu->cycles + currentTimer->overflowInterval;
		} else {
			currentTimer->nextEvent = INT_MAX;
		}
		gba->memory.io[(REG_TM0CNT_LO + (timer << 2)) >> 1] = currentTimer->reload;
		currentTimer->oldReload = currentTimer->reload;
		currentTimer->lastEvent = 0;
		gba->timersEnabled |= 1 << timer;
	} else if (wasEnabled && !currentTimer->enable) {
		if (!currentTimer->countUp) {
			gba->memory.io[(REG_TM0CNT_LO + (timer << 2)) >> 1] = currentTimer->oldReload + ((gba->cpu->cycles - currentTimer->lastEvent) >> oldPrescale);
		}
		gba->timersEnabled &= ~(1 << timer);
	} else if (currentTimer->prescaleBits != oldPrescale && !currentTimer->countUp) {
		// FIXME: this might be before present
		currentTimer->nextEvent = currentTimer->lastEvent + currentTimer->overflowInterval;
	}

	if (currentTimer->nextEvent < gba->cpu->nextEvent) {
		gba->cpu->nextEvent = currentTimer->nextEvent;
	}
};

void GBAWriteIE(struct GBA* gba, uint16_t value) {
	if (value & (1 << IRQ_KEYPAD)) {
		GBALog(gba, GBA_LOG_STUB, "Keypad interrupts not implemented");
	}

	if (value & (1 << IRQ_GAMEPAK)) {
		GBALog(gba, GBA_LOG_STUB, "Gamepak interrupts not implemented");
	}

	if (gba->memory.io[REG_IME >> 1] && value & gba->memory.io[REG_IF >> 1]) {
		ARMRaiseIRQ(gba->cpu);
	}
}

void GBAWriteIME(struct GBA* gba, uint16_t value) {
	if (value && gba->memory.io[REG_IE >> 1] & gba->memory.io[REG_IF >> 1]) {
		ARMRaiseIRQ(gba->cpu);
	}
}

void GBARaiseIRQ(struct GBA* gba, enum GBAIRQ irq) {
	gba->memory.io[REG_IF >> 1] |= 1 << irq;
	gba->cpu->halted = 0;

	if (gba->memory.io[REG_IME >> 1] && (gba->memory.io[REG_IE >> 1] & 1 << irq)) {
		ARMRaiseIRQ(gba->cpu);
	}
}

void GBATestIRQ(struct ARMCore* cpu) {
	struct GBA* gba = (struct GBA*) cpu->master;
	if (gba->memory.io[REG_IME >> 1] && gba->memory.io[REG_IE >> 1] & gba->memory.io[REG_IF >> 1]) {
		gba->springIRQ = 1;
		gba->cpu->nextEvent = 0;
	}
}

void GBAHalt(struct GBA* gba) {
	gba->cpu->nextEvent = 0;
	gba->cpu->halted = 1;
}

static void _GBAVLog(struct GBA* gba, enum GBALogLevel level, const char* format, va_list args) {
	struct GBAThread* threadContext = GBAThreadGetContext();
	enum GBALogLevel logLevel = -1;

	if (gba) {
		logLevel = gba->logLevel;
	}

	if (threadContext) {
		logLevel = threadContext->logLevel;
		gba = threadContext->gba;
	}

	if (!(level & logLevel) && level != GBA_LOG_FATAL) {
		return;
	}

	if (level == GBA_LOG_FATAL && gba) {
		gba->cpu->nextEvent = 0;
	}

	if (threadContext) {
		if (level == GBA_LOG_FATAL) {
			MutexLock(&threadContext->stateMutex);
			threadContext->state = THREAD_CRASHED;
			MutexUnlock(&threadContext->stateMutex);
		}
	}
	if (gba && gba->logHandler) {
		gba->logHandler(threadContext, level, format, args);
		return;
	}

	vprintf(format, args);
	printf("\n");

	if (level == GBA_LOG_FATAL && !threadContext) {
		abort();
	}
}

void GBALog(struct GBA* gba, enum GBALogLevel level, const char* format, ...) {
	va_list args;
	va_start(args, format);
	_GBAVLog(gba, level, format, args);
	va_end(args);
}

void GBADebuggerLogShim(struct ARMDebugger* debugger, enum DebuggerLogLevel level, const char* format, ...) {
	struct GBA* gba = 0;
	if (debugger->cpu) {
		gba = (struct GBA*) debugger->cpu->master;
	}

	enum GBALogLevel gbaLevel;
	switch (level) {
	default: // Avoids compiler warning
	case DEBUGGER_LOG_DEBUG:
		gbaLevel = GBA_LOG_DEBUG;
		break;
	case DEBUGGER_LOG_INFO:
		gbaLevel = GBA_LOG_INFO;
		break;
	case DEBUGGER_LOG_WARN:
		gbaLevel = GBA_LOG_WARN;
		break;
	case DEBUGGER_LOG_ERROR:
		gbaLevel = GBA_LOG_ERROR;
		break;
	}
	va_list args;
	va_start(args, format);
	_GBAVLog(gba, gbaLevel, format, args);
	va_end(args);
}

bool GBAIsROM(struct VFile* vf) {
	if (vf->seek(vf, GBA_ROM_MAGIC_OFFSET, SEEK_SET) < 0) {
		return false;
	}
	uint8_t signature[sizeof(GBA_ROM_MAGIC)];
	if (vf->read(vf, &signature, sizeof(signature)) != sizeof(signature)) {
		return false;
	}
	return memcmp(signature, GBA_ROM_MAGIC, sizeof(signature)) == 0;
}

bool GBAIsBIOS(struct VFile* vf) {
	if (vf->seek(vf, 0, SEEK_SET) < 0) {
		return false;
	}
	uint32_t interruptTable[7];
	if (vf->read(vf, &interruptTable, sizeof(interruptTable)) != sizeof(interruptTable)) {
		return false;
	}
	int i;
	for (i = 0; i < 7; ++i) {
		if ((interruptTable[i] & 0xFFFF0000) != 0xEA000000) {
			return false;
		}
	}
	return true;
}

void GBAGetGameCode(struct GBA* gba, char* out) {
	memcpy(out, &((struct GBACartridge*) gba->memory.rom)->id, 4);
}

void GBAGetGameTitle(struct GBA* gba, char* out) {
	memcpy(out, &((struct GBACartridge*) gba->memory.rom)->title, 12);
}

void GBAHitStub(struct ARMCore* cpu, uint32_t opcode) {
	struct GBA* gba = (struct GBA*) cpu->master;
	enum GBALogLevel level = GBA_LOG_FATAL;
	if (gba->debugger) {
		level = GBA_LOG_STUB;
		struct DebuggerEntryInfo info = {
			.address = _ARMPCAddress(cpu),
			.opcode = opcode
		};
		ARMDebuggerEnter(gba->debugger, DEBUGGER_ENTER_ILLEGAL_OP, &info);
	}
	GBALog(gba, level, "Stub opcode: %08x", opcode);
}

void GBAIllegal(struct ARMCore* cpu, uint32_t opcode) {
	struct GBA* gba = (struct GBA*) cpu->master;
	GBALog(gba, GBA_LOG_WARN, "Illegal opcode: %08x", opcode);
	if (gba->debugger) {
		struct DebuggerEntryInfo info = {
			.address = _ARMPCAddress(cpu),
			.opcode = opcode
		};
		ARMDebuggerEnter(gba->debugger, DEBUGGER_ENTER_ILLEGAL_OP, &info);
	}
}

void GBABreakpoint(struct ARMCore* cpu, int immediate) {
	struct GBA* gba = (struct GBA*) cpu->master;
	if (immediate >= GBA_COMPONENT_MAX) {
		return;
	}
	switch (immediate) {
	case GBA_COMPONENT_DEBUGGER:
		if (gba->debugger) {
			struct DebuggerEntryInfo info = {
				.address = _ARMPCAddress(cpu)
			};
			ARMDebuggerEnter(gba->debugger, DEBUGGER_ENTER_BREAKPOINT, &info);
		}
		break;
	case GBA_COMPONENT_CHEAT_DEVICE:
		if (gba->cpu->components[GBA_COMPONENT_CHEAT_DEVICE]) {
			struct GBACheatDevice* device = (struct GBACheatDevice*) gba->cpu->components[GBA_COMPONENT_CHEAT_DEVICE];
			struct GBACheatHook* hook = 0;
			size_t i;
			for (i = 0; i < GBACheatSetsSize(&device->cheats); ++i) {
				struct GBACheatSet* cheats = *GBACheatSetsGetPointer(&device->cheats, i);
				if (cheats->hook && cheats->hook->address == _ARMPCAddress(cpu)) {
					GBACheatRefresh(device, cheats);
					hook = cheats->hook;
				}
			}
			if (hook) {
				ARMRunFake(cpu, hook->patchedOpcode);
			}
		}
		break;
	default:
		break;
	}
}

void GBAFrameStarted(struct GBA* gba) {
	UNUSED(gba);

	struct GBAThread* thread = GBAThreadGetContext();
	if (!thread) {
		return;
	}

	if (thread->rewindBuffer) {
		--thread->rewindBufferNext;
		if (thread->rewindBufferNext <= 0) {
			thread->rewindBufferNext = thread->rewindBufferInterval;
			GBARecordFrame(thread);
		}
	}
}

void GBAFrameEnded(struct GBA* gba) {
	if (gba->rr) {
		gba->rr->nextFrame(gba->rr);
	}

	if (gba->cpu->components && gba->cpu->components[GBA_COMPONENT_CHEAT_DEVICE]) {
		struct GBACheatDevice* device = (struct GBACheatDevice*) gba->cpu->components[GBA_COMPONENT_CHEAT_DEVICE];
		size_t i;
		for (i = 0; i < GBACheatSetsSize(&device->cheats); ++i) {
			struct GBACheatSet* cheats = *GBACheatSetsGetPointer(&device->cheats, i);
			if (!cheats->hook) {
				GBACheatRefresh(device, cheats);
			}
		}
	}


	struct GBAThread* thread = GBAThreadGetContext();
	if (!thread) {
		return;
	}

	if (gba->stream) {
		gba->stream->postVideoFrame(gba->stream, gba->video.renderer);
	}

	if (thread->frameCallback) {
		thread->frameCallback(thread);
	}
}

void GBASetBreakpoint(struct GBA* gba, struct ARMComponent* component, uint32_t address, enum ExecutionMode mode, uint32_t* opcode) {
	size_t immediate;
	for (immediate = 0; immediate < gba->cpu->numComponents; ++immediate) {
		if (gba->cpu->components[immediate] == component) {
			break;
		}
	}
	if (immediate == gba->cpu->numComponents) {
		return;
	}
	if (mode == MODE_ARM) {
		int32_t value;
		int32_t old;
		value = 0xE1200070;
		value |= immediate & 0xF;
		value |= (immediate & 0xFFF0) << 4;
		GBAPatch32(gba->cpu, address, value, &old);
		*opcode = old;
	} else {
		int16_t value;
		int16_t old;
		value = 0xBE00;
		value |= immediate & 0xFF;
		GBAPatch16(gba->cpu, address, value, &old);
		*opcode = (uint16_t) old;
	}
}

void GBAClearBreakpoint(struct GBA* gba, uint32_t address, enum ExecutionMode mode, uint32_t opcode) {
	if (mode == MODE_ARM) {
		GBAPatch32(gba->cpu, address, opcode, 0);
	} else {
		GBAPatch16(gba->cpu, address, opcode, 0);
	}
}

static bool _setSoftwareBreakpoint(struct ARMDebugger* debugger, uint32_t address, enum ExecutionMode mode, uint32_t* opcode) {
	GBASetBreakpoint((struct GBA*) debugger->cpu->master, &debugger->d, address, mode, opcode);
	return true;
}

static bool _clearSoftwareBreakpoint(struct ARMDebugger* debugger, uint32_t address, enum ExecutionMode mode, uint32_t opcode) {
	GBAClearBreakpoint((struct GBA*) debugger->cpu->master, address, mode, opcode);
	return true;
}<|MERGE_RESOLUTION|>--- conflicted
+++ resolved
@@ -368,13 +368,10 @@
 		gba->pristineRomSize = SIZE_CART0;
 	}
 	gba->pristineRom = vf->map(vf, gba->pristineRomSize, MAP_READ);
-<<<<<<< HEAD
-=======
 	if (!gba->pristineRom) {
 		GBALog(gba, GBA_LOG_WARN, "Couldn't map ROM");
 		return;
 	}
->>>>>>> 513b9fb7
 	gba->memory.rom = gba->pristineRom;
 	gba->activeFile = fname;
 	gba->memory.romSize = gba->pristineRomSize;
