/* Copyright (c) 2013-2014 Jeffrey Pfau
 *
 * This Source Code Form is subject to the terms of the Mozilla Public
 * License, v. 2.0. If a copy of the MPL was not distributed with this
 * file, You can obtain one at http://mozilla.org/MPL/2.0/. */
#include "SettingsView.h"

#include "AudioProcessor.h"
#include "ConfigController.h"
#include "Display.h"
#include "GBAApp.h"
#include "GBAKeyEditor.h"
#include "InputController.h"
#include "RotatedHeaderView.h"
#include "ShaderSelector.h"
#include "ShortcutView.h"

#include <mgba/core/serialize.h>
#include <mgba/core/version.h>
#include <mgba/internal/gba/gba.h>

using namespace QGBA;

#ifdef M_CORE_GB
QList<enum GBModel> SettingsView::s_gbModelList;
#endif

SettingsView::SettingsView(ConfigController* controller, InputController* inputController, ShortcutController* shortcutController, LogController* logController, QWidget* parent)
	: QDialog(parent, Qt::WindowTitleHint | Qt::WindowSystemMenuHint | Qt::WindowCloseButtonHint)
	, m_controller(controller)
	, m_logModel(logController)
{
	m_ui.setupUi(this);

#ifdef M_CORE_GB
	if (s_gbModelList.isEmpty()) {
		// NB: Keep in sync with SettingsView.ui
		s_gbModelList.append(GB_MODEL_AUTODETECT);
		s_gbModelList.append(GB_MODEL_DMG);
		s_gbModelList.append(GB_MODEL_SGB);
		s_gbModelList.append(GB_MODEL_CGB);
		s_gbModelList.append(GB_MODEL_AGB);
	}
#endif

	reloadConfig();

	connect(m_ui.volume, static_cast<void (QSlider::*)(int)>(&QSlider::valueChanged), [this](int v) {
		if (v < m_ui.volumeFf->value()) {
			m_ui.volumeFf->setValue(v);
		}
	});

	connect(m_ui.mute, &QAbstractButton::toggled, [this](bool e) {
		if (e) {
			m_ui.muteFf->setChecked(e);
		}
	});

	connect(m_ui.nativeGB, &QAbstractButton::pressed, [this]() {
		m_ui.fpsTarget->setValue(double(GBA_ARM7TDMI_FREQUENCY) / double(VIDEO_TOTAL_LENGTH));
	});

	if (m_ui.savegamePath->text().isEmpty()) {
		m_ui.savegameSameDir->setChecked(true);
	}
	connect(m_ui.savegameSameDir, &QAbstractButton::toggled, [this] (bool e) {
		if (e) {
			m_ui.savegamePath->clear();
		}
	});
	connect(m_ui.savegameBrowse, &QAbstractButton::pressed, [this] () {
		QString path = GBAApp::app()->getOpenDirectoryName(this, "Select directory");
		if (!path.isNull()) {
			m_ui.savegameSameDir->setChecked(false);
			m_ui.savegamePath->setText(path);
		}
	});

	if (m_ui.savestatePath->text().isEmpty()) {
		m_ui.savestateSameDir->setChecked(true);
	}
	connect(m_ui.savestateSameDir, &QAbstractButton::toggled, [this] (bool e) {
		if (e) {
			m_ui.savestatePath->clear();
		}
	});
	connect(m_ui.savestateBrowse, &QAbstractButton::pressed, [this] () {
		QString path = GBAApp::app()->getOpenDirectoryName(this, "Select directory");
		if (!path.isNull()) {
			m_ui.savestateSameDir->setChecked(false);
			m_ui.savestatePath->setText(path);
		}
	});

	if (m_ui.screenshotPath->text().isEmpty()) {
		m_ui.screenshotSameDir->setChecked(true);
	}
	connect(m_ui.screenshotSameDir, &QAbstractButton::toggled, [this] (bool e) {
		if (e) {
			m_ui.screenshotPath->clear();
		}
	});
	connect(m_ui.screenshotBrowse, &QAbstractButton::pressed, [this] () {
		QString path = GBAApp::app()->getOpenDirectoryName(this, "Select directory");
		if (!path.isNull()) {
			m_ui.screenshotSameDir->setChecked(false);
			m_ui.screenshotPath->setText(path);
		}
	});

	if (m_ui.patchPath->text().isEmpty()) {
		m_ui.patchSameDir->setChecked(true);
	}
	connect(m_ui.patchSameDir, &QAbstractButton::toggled, [this] (bool e) {
		if (e) {
			m_ui.patchPath->clear();
		}
	});
	connect(m_ui.patchBrowse, &QAbstractButton::pressed, [this] () {
		QString path = GBAApp::app()->getOpenDirectoryName(this, "Select directory");
		if (!path.isNull()) {
			m_ui.patchSameDir->setChecked(false);
			m_ui.patchPath->setText(path);
		}
	});

	if (m_ui.cheatsPath->text().isEmpty()) {
		m_ui.cheatsSameDir->setChecked(true);
	}
	connect(m_ui.cheatsSameDir, &QAbstractButton::toggled, [this] (bool e) {
		if (e) {
			m_ui.cheatsPath->clear();
		}
	});
	connect(m_ui.cheatsBrowse, &QAbstractButton::pressed, [this] () {
		QString path = GBAApp::app()->getOpenDirectoryName(this, "Select directory");
		if (!path.isNull()) {
			m_ui.cheatsSameDir->setChecked(false);
			m_ui.cheatsPath->setText(path);
		}
	});
	connect(m_ui.clearCache, &QAbstractButton::pressed, this, &SettingsView::libraryCleared);

	// TODO: Move to reloadConfig()
	QVariant audioDriver = m_controller->getQtOption("audioDriver");
#ifdef BUILD_QT_MULTIMEDIA
	m_ui.audioDriver->addItem(tr("Qt Multimedia"), static_cast<int>(AudioProcessor::Driver::QT_MULTIMEDIA));
	if (!audioDriver.isNull() && audioDriver.toInt() == static_cast<int>(AudioProcessor::Driver::QT_MULTIMEDIA)) {
		m_ui.audioDriver->setCurrentIndex(m_ui.audioDriver->count() - 1);
	}
#endif

#ifdef BUILD_SDL
	m_ui.audioDriver->addItem(tr("SDL"), static_cast<int>(AudioProcessor::Driver::SDL));
	if (audioDriver.isNull() || audioDriver.toInt() == static_cast<int>(AudioProcessor::Driver::SDL)) {
		m_ui.audioDriver->setCurrentIndex(m_ui.audioDriver->count() - 1);
	}
#endif

	// TODO: Move to reloadConfig()
	QVariant displayDriver = m_controller->getQtOption("displayDriver");
	m_ui.displayDriver->addItem(tr("Software (Qt)"), static_cast<int>(Display::Driver::QT));
	if (!displayDriver.isNull() && displayDriver.toInt() == static_cast<int>(Display::Driver::QT)) {
		m_ui.displayDriver->setCurrentIndex(m_ui.displayDriver->count() - 1);
	}

#if defined(BUILD_GL) || defined(BUILD_GLES2) || defined(USE_EPOXY)
	m_ui.displayDriver->addItem(tr("OpenGL"), static_cast<int>(Display::Driver::OPENGL));
	if (displayDriver.isNull() || displayDriver.toInt() == static_cast<int>(Display::Driver::OPENGL)) {
		m_ui.displayDriver->setCurrentIndex(m_ui.displayDriver->count() - 1);
	}
#endif

#ifdef BUILD_GL
	m_ui.displayDriver->addItem(tr("OpenGL (force version 1.x)"), static_cast<int>(Display::Driver::OPENGL1));
	if (!displayDriver.isNull() && displayDriver.toInt() == static_cast<int>(Display::Driver::OPENGL1)) {
		m_ui.displayDriver->setCurrentIndex(m_ui.displayDriver->count() - 1);
	}
#endif

	// TODO: Move to reloadConfig()
	QVariant cameraDriver = m_controller->getQtOption("cameraDriver");
	m_ui.cameraDriver->addItem(tr("None (Still Image)"), static_cast<int>(InputController::CameraDriver::NONE));
	if (cameraDriver.isNull() || cameraDriver.toInt() == static_cast<int>(InputController::CameraDriver::NONE)) {
		m_ui.cameraDriver->setCurrentIndex(m_ui.cameraDriver->count() - 1);
		m_ui.camera->setEnabled(false);
	}

#ifdef BUILD_QT_MULTIMEDIA
	m_ui.cameraDriver->addItem(tr("Qt Multimedia"), static_cast<int>(InputController::CameraDriver::QT_MULTIMEDIA));
	if (!cameraDriver.isNull() && cameraDriver.toInt() == static_cast<int>(InputController::CameraDriver::QT_MULTIMEDIA)) {
		m_ui.cameraDriver->setCurrentIndex(m_ui.cameraDriver->count() - 1);
		m_ui.camera->setEnabled(true);
	}
	QList<QPair<QByteArray, QString>> cameras = inputController->listCameras();
	QByteArray currentCamera = m_controller->getQtOption("camera").toByteArray();
	for (const auto& camera : cameras) {
		m_ui.camera->addItem(camera.second, camera.first);
		if (camera.first == currentCamera) {
			m_ui.camera->setCurrentIndex(m_ui.camera->count() - 1);
		}
	}
#endif

#ifdef M_CORE_GBA
	connect(m_ui.gbaBiosBrowse, &QPushButton::clicked, [this]() {
		selectBios(m_ui.gbaBios);
	});
#else
	m_ui.gbaBiosBrowse->hide();
#endif

#ifdef M_CORE_GB
	connect(m_ui.gbBiosBrowse, &QPushButton::clicked, [this]() {
		selectBios(m_ui.gbBios);
	});
	connect(m_ui.gbcBiosBrowse, &QPushButton::clicked, [this]() {
		selectBios(m_ui.gbcBios);
	});
	connect(m_ui.sgbBiosBrowse, &QPushButton::clicked, [this]() {
		selectBios(m_ui.sgbBios);
	});

	QList<QColor> defaultColors;
	defaultColors.append(QColor(0xF8, 0xF8, 0xF8));
	defaultColors.append(QColor(0xA8, 0xA8, 0xA8));
	defaultColors.append(QColor(0x50, 0x50, 0x50));
	defaultColors.append(QColor(0x00, 0x00, 0x00));
	defaultColors.append(QColor(0xF8, 0xF8, 0xF8));
	defaultColors.append(QColor(0xA8, 0xA8, 0xA8));
	defaultColors.append(QColor(0x50, 0x50, 0x50));
	defaultColors.append(QColor(0x00, 0x00, 0x00));
	defaultColors.append(QColor(0xF8, 0xF8, 0xF8));
	defaultColors.append(QColor(0xA8, 0xA8, 0xA8));
	defaultColors.append(QColor(0x50, 0x50, 0x50));
	defaultColors.append(QColor(0x00, 0x00, 0x00));
	QList<QWidget*> colors{
		m_ui.color0,
		m_ui.color1,
		m_ui.color2,
		m_ui.color3,
		m_ui.color4,
		m_ui.color5,
		m_ui.color6,
		m_ui.color7,
		m_ui.color8,
		m_ui.color9,
		m_ui.color10,
		m_ui.color11
	};
	for (int colorId = 0; colorId < 12; ++colorId) {
		bool ok;
		uint color = m_controller->getOption(QString("gb.pal[%0]").arg(colorId)).toUInt(&ok);
		if (ok) {
			defaultColors[colorId] = QColor::fromRgb(color);
			m_gbColors[colorId] = color | 0xFF000000;
		} else {
			m_gbColors[colorId] = defaultColors[colorId].rgb() & ~0xFF000000;
		}
		m_colorPickers[colorId] = ColorPicker(colors[colorId], defaultColors[colorId]);
		connect(&m_colorPickers[colorId], &ColorPicker::colorChanged, this, [this, colorId](const QColor& color) {
			m_gbColors[colorId] = color.rgb();
		});
	}
#else
	m_ui.gbBiosBrowse->hide();
	m_ui.gbcBiosBrowse->hide();
	m_ui.sgbBiosBrowse->hide();
	m_ui.gb->hide();
#endif

	GBAKeyEditor* editor = new GBAKeyEditor(inputController, InputController::KEYBOARD, QString(), this);
	m_ui.stackedWidget->addWidget(editor);
	m_ui.tabs->addItem(tr("Keyboard"));
	connect(m_ui.buttonBox, &QDialogButtonBox::accepted, editor, &GBAKeyEditor::save);

	GBAKeyEditor* buttonEditor = nullptr;
#ifdef BUILD_SDL
	inputController->recalibrateAxes();
	const char* profile = inputController->profileForType(SDL_BINDING_BUTTON);
	buttonEditor = new GBAKeyEditor(inputController, SDL_BINDING_BUTTON, profile);
	m_ui.stackedWidget->addWidget(buttonEditor);
	m_ui.tabs->addItem(tr("Controllers"));
	connect(m_ui.buttonBox, &QDialogButtonBox::accepted, buttonEditor, &GBAKeyEditor::save);
#endif

	connect(m_ui.buttonBox, &QDialogButtonBox::accepted, this, &SettingsView::updateConfig);
	connect(m_ui.buttonBox, &QDialogButtonBox::clicked, [this, editor, buttonEditor](QAbstractButton* button) {
		if (m_ui.buttonBox->buttonRole(button) == QDialogButtonBox::ApplyRole) {
			updateConfig();
			editor->save();
			if (buttonEditor) {
				buttonEditor->save();
			}
		}
	});

	m_ui.languages->setItemData(0, QLocale("en"));
	QDir ts(":/translations/");
	for (auto name : ts.entryList()) {
		if (!name.endsWith(".qm") || !name.startsWith(binaryName)) {
			continue;
		}
		QLocale locale(name.remove(QString("%0-").arg(binaryName)).remove(".qm"));
		m_ui.languages->addItem(locale.nativeLanguageName(), locale);
		if (locale.bcp47Name() == QLocale().bcp47Name()) {
			m_ui.languages->setCurrentIndex(m_ui.languages->count() - 1);
		}
	}

	m_ui.loggingView->setModel(&m_logModel);
	m_ui.loggingView->setHorizontalHeader(new RotatedHeaderView(Qt::Horizontal));
	m_ui.loggingView->horizontalHeader()->setSectionResizeMode(QHeaderView::ResizeToContents);
	m_ui.loggingView->verticalHeader()->setSectionResizeMode(QHeaderView::ResizeToContents);

	connect(m_ui.logFileBrowse, &QAbstractButton::pressed, [this] () {
		QString path = GBAApp::app()->getSaveFileName(this, "Select log file");
		if (!path.isNull()) {
			m_ui.logFile->setText(path);
		}
	});

	ShortcutView* shortcutView = new ShortcutView();
	shortcutView->setController(shortcutController);
	shortcutView->setInputController(inputController);
	m_ui.stackedWidget->addWidget(shortcutView);
	m_ui.tabs->addItem(tr("Shortcuts"));
}

SettingsView::~SettingsView() {
#if defined(BUILD_GL) || defined(BUILD_GLES2)
	setShaderSelector(nullptr);
#endif
}

void SettingsView::setShaderSelector(ShaderSelector* shaderSelector) {
#if defined(BUILD_GL) || defined(BUILD_GLES2)
	if (m_shader) {
		auto items = m_ui.tabs->findItems(tr("Shaders"), Qt::MatchFixedString);
		for (const auto& item : items) {
			m_ui.tabs->removeItemWidget(item);
		}
		m_ui.stackedWidget->removeWidget(m_shader);
		m_shader->setParent(nullptr);
	}
	m_shader = shaderSelector;
	if (shaderSelector) {
		m_ui.stackedWidget->addWidget(m_shader);
		m_ui.tabs->addItem(tr("Shaders"));
		connect(m_ui.buttonBox, &QDialogButtonBox::accepted, m_shader, &ShaderSelector::saved);
	}
#endif
}

void SettingsView::selectBios(QLineEdit* bios) {
	QString filename = GBAApp::app()->getOpenFileName(this, tr("Select BIOS"));
	if (!filename.isEmpty()) {
		bios->setText(filename);
	}
}

void SettingsView::updateConfig() {
	saveSetting("gba.bios", m_ui.gbaBios);
	saveSetting("gb.bios", m_ui.gbBios);
	saveSetting("gbc.bios", m_ui.gbcBios);
	saveSetting("sgb.bios", m_ui.sgbBios);
	saveSetting("sgb.borders", m_ui.sgbBorders);
	saveSetting("useCgbColors", m_ui.useCgbColors);
	saveSetting("useBios", m_ui.useBios);
	saveSetting("skipBios", m_ui.skipBios);
	saveSetting("sampleRate", m_ui.sampleRate);
	saveSetting("videoSync", m_ui.videoSync);
	saveSetting("audioSync", m_ui.audioSync);
	saveSetting("frameskip", m_ui.frameskip);
	saveSetting("autofireThreshold", m_ui.autofireThreshold);
	saveSetting("lockAspectRatio", m_ui.lockAspectRatio);
	saveSetting("lockIntegerScaling", m_ui.lockIntegerScaling);
	saveSetting("interframeBlending", m_ui.interframeBlending);
	saveSetting("volume", m_ui.volume);
	saveSetting("mute", m_ui.mute);
	saveSetting("fastForwardVolume", m_ui.volumeFf);
	saveSetting("fastForwardMute", m_ui.muteFf);
	saveSetting("rewindEnable", m_ui.rewind);
	saveSetting("rewindBufferCapacity", m_ui.rewindCapacity);
	saveSetting("resampleVideo", m_ui.resampleVideo);
	saveSetting("allowOpposingDirections", m_ui.allowOpposingDirections);
	saveSetting("suspendScreensaver", m_ui.suspendScreensaver);
	saveSetting("pauseOnFocusLost", m_ui.pauseOnFocusLost);
	saveSetting("pauseOnMinimize", m_ui.pauseOnMinimize);
	saveSetting("savegamePath", m_ui.savegamePath);
	saveSetting("savestatePath", m_ui.savestatePath);
	saveSetting("screenshotPath", m_ui.screenshotPath);
	saveSetting("patchPath", m_ui.patchPath);
	saveSetting("cheatsPath", m_ui.cheatsPath);
	saveSetting("libraryStyle", m_ui.libraryStyle->currentIndex());
	saveSetting("showLibrary", m_ui.showLibrary);
	saveSetting("preload", m_ui.preload);
	saveSetting("showFps", m_ui.showFps);
	saveSetting("cheatAutoload", m_ui.cheatAutoload);
	saveSetting("cheatAutosave", m_ui.cheatAutosave);
	saveSetting("autoload", m_ui.autoload);
	saveSetting("autosave", m_ui.autosave);
	saveSetting("logToFile", m_ui.logToFile);
	saveSetting("logToStdout", m_ui.logToStdout);
	saveSetting("logFile", m_ui.logFile);
	saveSetting("useDiscordPresence", m_ui.useDiscordPresence);
	saveSetting("gba.audioHle", m_ui.audioHle);

	if (m_ui.audioBufferSize->currentText().toInt() > 8192) {
		m_ui.audioBufferSize->setCurrentText("8192");
	}
	saveSetting("audioBuffers", m_ui.audioBufferSize);

	if (m_ui.fastForwardUnbounded->isChecked()) {
		saveSetting("fastForwardRatio", "-1");
	} else {
		saveSetting("fastForwardRatio", m_ui.fastForwardRatio);
	}

<<<<<<< HEAD
	if (m_ui.fastForwardHeldUnbounded->isChecked()) {
		saveSetting("fastForwardHeldRatio", "-1");
	} else {
		saveSetting("fastForwardHeldRatio", m_ui.fastForwardHeldRatio);
=======
	double nativeFps = double(GBA_ARM7TDMI_FREQUENCY) / double(VIDEO_TOTAL_LENGTH);
	if (fabs(nativeFps - m_ui.fpsTarget->value()) < 0.0001) {
		m_controller->setOption("fpsTarget", QVariant(nativeFps));
	} else {
		saveSetting("fpsTarget", m_ui.fpsTarget);
>>>>>>> 042a77a9
	}

	switch (m_ui.idleOptimization->currentIndex() + IDLE_LOOP_IGNORE) {
	case IDLE_LOOP_IGNORE:
		saveSetting("idleOptimization", "ignore");
		break;
	case IDLE_LOOP_REMOVE:
		saveSetting("idleOptimization", "remove");
		break;
	case IDLE_LOOP_DETECT:
		saveSetting("idleOptimization", "detect");
		break;
	}

	int loadState = SAVESTATE_RTC;
	loadState |= m_ui.loadStateScreenshot->isChecked() ? SAVESTATE_SCREENSHOT : 0;
	loadState |= m_ui.loadStateSave->isChecked() ? SAVESTATE_SAVEDATA : 0;
	loadState |= m_ui.loadStateCheats->isChecked() ? SAVESTATE_CHEATS : 0;
	saveSetting("loadStateExtdata", loadState);

	int saveState = SAVESTATE_RTC | SAVESTATE_METADATA;
	saveState |= m_ui.saveStateScreenshot->isChecked() ? SAVESTATE_SCREENSHOT : 0;
	saveState |= m_ui.saveStateSave->isChecked() ? SAVESTATE_SAVEDATA : 0;
	saveState |= m_ui.saveStateCheats->isChecked() ? SAVESTATE_CHEATS : 0;
	saveSetting("saveStateExtdata", saveState);

	QVariant audioDriver = m_ui.audioDriver->itemData(m_ui.audioDriver->currentIndex());
	if (audioDriver != m_controller->getQtOption("audioDriver")) {
		m_controller->setQtOption("audioDriver", audioDriver);
		AudioProcessor::setDriver(static_cast<AudioProcessor::Driver>(audioDriver.toInt()));
		emit audioDriverChanged();
	}

	QVariant displayDriver = m_ui.displayDriver->itemData(m_ui.displayDriver->currentIndex());
	if (displayDriver != m_controller->getQtOption("displayDriver")) {
		m_controller->setQtOption("displayDriver", displayDriver);
		Display::setDriver(static_cast<Display::Driver>(displayDriver.toInt()));
		setShaderSelector(nullptr);
		emit displayDriverChanged();
	}

	QVariant cameraDriver = m_ui.cameraDriver->itemData(m_ui.cameraDriver->currentIndex());
	if (cameraDriver != m_controller->getQtOption("cameraDriver")) {
		m_controller->setQtOption("cameraDriver", cameraDriver);
		emit cameraDriverChanged();
	}

	QVariant camera = m_ui.camera->itemData(m_ui.camera->currentIndex());
	if (camera != m_controller->getQtOption("camera")) {
		m_controller->setQtOption("camera", camera);
		emit cameraChanged(camera.toByteArray());
	}

	QLocale language = m_ui.languages->itemData(m_ui.languages->currentIndex()).toLocale();
	if (language != m_controller->getQtOption("language").toLocale() && !(language.bcp47Name() == QLocale::system().bcp47Name() && m_controller->getQtOption("language").isNull())) {
		m_controller->setQtOption("language", language.bcp47Name());
		emit languageChanged();
	}

	int videoScale = m_controller->getOption("videoScale", 1).toInt();
	int hwaccelVideo = m_controller->getOption("hwaccelVideo").toInt();
	if (videoScale != m_ui.videoScale->value() || hwaccelVideo != m_ui.hwaccelVideo->currentIndex()) {
		emit videoRendererChanged();
	}
	saveSetting("videoScale", m_ui.videoScale);
	saveSetting("hwaccelVideo", m_ui.hwaccelVideo->currentIndex());

	m_logModel.save(m_controller);
	m_logModel.logger()->setLogFile(m_ui.logFile->text());
	m_logModel.logger()->logToFile(m_ui.logToFile->isChecked());
	m_logModel.logger()->logToStdout(m_ui.logToStdout->isChecked());

#ifdef M_CORE_GB
	GBModel modelGB = s_gbModelList[m_ui.gbModel->currentIndex()];
	m_controller->setOption("gb.model", GBModelToName(modelGB));

	GBModel modelSGB = s_gbModelList[m_ui.sgbModel->currentIndex()];
	m_controller->setOption("sgb.model", GBModelToName(modelSGB));

	GBModel modelCGB = s_gbModelList[m_ui.cgbModel->currentIndex()];
	m_controller->setOption("cgb.model", GBModelToName(modelCGB));

	for (int colorId = 0; colorId < 12; ++colorId) {
		if (!(m_gbColors[colorId] & 0xFF000000)) {
			continue;
		}
		QString color = QString("gb.pal[%0]").arg(colorId);
		m_controller->setOption(color.toUtf8().constData(), m_gbColors[colorId] & ~0xFF000000);

	}
#endif

	m_controller->write();

	emit pathsChanged();
	emit biosLoaded(PLATFORM_GBA, m_ui.gbaBios->text());
}

void SettingsView::reloadConfig() {	
	loadSetting("bios", m_ui.gbaBios);
	loadSetting("gba.bios", m_ui.gbaBios);
	loadSetting("gb.bios", m_ui.gbBios);
	loadSetting("gbc.bios", m_ui.gbcBios);
	loadSetting("sgb.bios", m_ui.sgbBios);
	loadSetting("sgb.borders", m_ui.sgbBorders, true);
	loadSetting("useCgbColors", m_ui.useCgbColors, true);
	loadSetting("useBios", m_ui.useBios);
	loadSetting("skipBios", m_ui.skipBios);
	loadSetting("audioBuffers", m_ui.audioBufferSize);
	loadSetting("sampleRate", m_ui.sampleRate);
	loadSetting("videoSync", m_ui.videoSync);
	loadSetting("audioSync", m_ui.audioSync);
	loadSetting("frameskip", m_ui.frameskip);
	loadSetting("fpsTarget", m_ui.fpsTarget);
	loadSetting("autofireThreshold", m_ui.autofireThreshold);
	loadSetting("lockAspectRatio", m_ui.lockAspectRatio);
	loadSetting("lockIntegerScaling", m_ui.lockIntegerScaling);
	loadSetting("interframeBlending", m_ui.interframeBlending);
	loadSetting("volume", m_ui.volume, 0x100);
	loadSetting("mute", m_ui.mute, false);
	loadSetting("fastForwardVolume", m_ui.volumeFf, m_ui.volume->value());
	loadSetting("fastForwardMute", m_ui.muteFf, m_ui.mute->isChecked());
	loadSetting("rewindEnable", m_ui.rewind);
	loadSetting("rewindBufferCapacity", m_ui.rewindCapacity);
	loadSetting("resampleVideo", m_ui.resampleVideo);
	loadSetting("allowOpposingDirections", m_ui.allowOpposingDirections);
	loadSetting("suspendScreensaver", m_ui.suspendScreensaver);
	loadSetting("pauseOnFocusLost", m_ui.pauseOnFocusLost);
	loadSetting("pauseOnMinimize", m_ui.pauseOnMinimize);
	loadSetting("savegamePath", m_ui.savegamePath);
	loadSetting("savestatePath", m_ui.savestatePath);
	loadSetting("screenshotPath", m_ui.screenshotPath);
	loadSetting("patchPath", m_ui.patchPath);
	loadSetting("cheatsPath", m_ui.cheatsPath);
	loadSetting("showLibrary", m_ui.showLibrary);
	loadSetting("preload", m_ui.preload);
	loadSetting("showFps", m_ui.showFps, true);
	loadSetting("cheatAutoload", m_ui.cheatAutoload, true);
	loadSetting("cheatAutosave", m_ui.cheatAutosave, true);
	loadSetting("autoload", m_ui.autoload, true);
	loadSetting("autosave", m_ui.autosave, false);
	loadSetting("logToFile", m_ui.logToFile);
	loadSetting("logToStdout", m_ui.logToStdout);
	loadSetting("logFile", m_ui.logFile);
	loadSetting("useDiscordPresence", m_ui.useDiscordPresence);
	loadSetting("gba.audioHle", m_ui.audioHle);
	loadSetting("videoScale", m_ui.videoScale, 1);

	m_ui.libraryStyle->setCurrentIndex(loadSetting("libraryStyle").toInt());

	double fastForwardRatio = loadSetting("fastForwardRatio").toDouble();
	if (fastForwardRatio <= 0) {
		m_ui.fastForwardUnbounded->setChecked(true);
		m_ui.fastForwardRatio->setEnabled(false);
	} else {
		m_ui.fastForwardUnbounded->setChecked(false);
		m_ui.fastForwardRatio->setEnabled(true);
		m_ui.fastForwardRatio->setValue(fastForwardRatio);
	}

	double fastForwardHeldRatio = loadSetting("fastForwardHeldRatio").toDouble();
	if (fastForwardHeldRatio <= 0) {
		m_ui.fastForwardHeldUnbounded->setChecked(true);
		m_ui.fastForwardHeldRatio->setEnabled(false);
	} else {
		m_ui.fastForwardHeldUnbounded->setChecked(false);
		m_ui.fastForwardHeldRatio->setEnabled(true);
		m_ui.fastForwardHeldRatio->setValue(fastForwardHeldRatio);
	}

	QString idleOptimization = loadSetting("idleOptimization");
	if (idleOptimization == "ignore") {
		m_ui.idleOptimization->setCurrentIndex(0);
	} else if (idleOptimization == "remove") {
		m_ui.idleOptimization->setCurrentIndex(1);
	} else if (idleOptimization == "detect") {
		m_ui.idleOptimization->setCurrentIndex(2);
	}

	bool ok;
	int loadState = loadSetting("loadStateExtdata").toInt(&ok);
	if (!ok) {
		loadState = SAVESTATE_SCREENSHOT | SAVESTATE_RTC;
	}
	m_ui.loadStateScreenshot->setChecked(loadState & SAVESTATE_SCREENSHOT);
	m_ui.loadStateSave->setChecked(loadState & SAVESTATE_SAVEDATA);
	m_ui.loadStateCheats->setChecked(loadState & SAVESTATE_CHEATS);

	int saveState = loadSetting("saveStateExtdata").toInt(&ok);
	if (!ok) {
		saveState = SAVESTATE_SCREENSHOT | SAVESTATE_SAVEDATA | SAVESTATE_CHEATS | SAVESTATE_RTC | SAVESTATE_METADATA;
	}
	m_ui.saveStateScreenshot->setChecked(saveState & SAVESTATE_SCREENSHOT);
	m_ui.saveStateSave->setChecked(saveState & SAVESTATE_SAVEDATA);
	m_ui.saveStateCheats->setChecked(saveState & SAVESTATE_CHEATS);

	m_logModel.reset();

#ifdef M_CORE_GB
	QString modelGB = m_controller->getOption("gb.model");
	if (!modelGB.isNull()) {
		GBModel model = GBNameToModel(modelGB.toUtf8().constData());
		int index = s_gbModelList.indexOf(model);
		m_ui.gbModel->setCurrentIndex(index >= 0 ? index : 0);
	}

	QString modelSGB = m_controller->getOption("sgb.model");
	if (!modelSGB.isNull()) {
		GBModel model = GBNameToModel(modelSGB.toUtf8().constData());
		int index = s_gbModelList.indexOf(model);
		m_ui.sgbModel->setCurrentIndex(index >= 0 ? index : 0);
	}

	QString modelCGB = m_controller->getOption("cgb.model");
	if (!modelCGB.isNull()) {
		GBModel model = GBNameToModel(modelCGB.toUtf8().constData());
		int index = s_gbModelList.indexOf(model);
		m_ui.cgbModel->setCurrentIndex(index >= 0 ? index : 0);
	}
#endif

	int hwaccelVideo = m_controller->getOption("hwaccelVideo", 0).toInt();
	m_ui.hwaccelVideo->setCurrentIndex(hwaccelVideo);
}

void SettingsView::saveSetting(const char* key, const QAbstractButton* field) {
	m_controller->setOption(key, field->isChecked());
	m_controller->updateOption(key);
}

void SettingsView::saveSetting(const char* key, const QComboBox* field) {
	saveSetting(key, field->lineEdit());
}

void SettingsView::saveSetting(const char* key, const QDoubleSpinBox* field) {
	saveSetting(key, field->value());
}

void SettingsView::saveSetting(const char* key, const QLineEdit* field) {
	saveSetting(key, field->text());
}

void SettingsView::saveSetting(const char* key, const QSlider* field) {
	saveSetting(key, field->value());
}

void SettingsView::saveSetting(const char* key, const QSpinBox* field) {
	saveSetting(key, field->value());
}

void SettingsView::saveSetting(const char* key, const QVariant& field) {
	m_controller->setOption(key, field);
	m_controller->updateOption(key);
}

void SettingsView::loadSetting(const char* key, QAbstractButton* field, bool defaultVal) {
	QString option = loadSetting(key);
	field->setChecked(option.isNull() ? defaultVal : option != "0");
}

void SettingsView::loadSetting(const char* key, QComboBox* field) {
	loadSetting(key, field->lineEdit());
}

void SettingsView::loadSetting(const char* key, QDoubleSpinBox* field) {
	QString option = loadSetting(key);
	field->setValue(option.toDouble());
}

void SettingsView::loadSetting(const char* key, QLineEdit* field) {
	QString option = loadSetting(key);
	field->setText(option);
}

void SettingsView::loadSetting(const char* key, QSlider* field, int defaultVal) {
	QString option = loadSetting(key);
	field->setValue(option.isNull() ? defaultVal : option.toInt());
}

void SettingsView::loadSetting(const char* key, QSpinBox* field, int defaultVal) {
	QString option = loadSetting(key);
	field->setValue(option.isNull() ? defaultVal : option.toInt());
}

QString SettingsView::loadSetting(const char* key) {
	return m_controller->getOption(key);
}<|MERGE_RESOLUTION|>--- conflicted
+++ resolved
@@ -418,18 +418,17 @@
 		saveSetting("fastForwardRatio", m_ui.fastForwardRatio);
 	}
 
-<<<<<<< HEAD
-	if (m_ui.fastForwardHeldUnbounded->isChecked()) {
-		saveSetting("fastForwardHeldRatio", "-1");
-	} else {
-		saveSetting("fastForwardHeldRatio", m_ui.fastForwardHeldRatio);
-=======
 	double nativeFps = double(GBA_ARM7TDMI_FREQUENCY) / double(VIDEO_TOTAL_LENGTH);
 	if (fabs(nativeFps - m_ui.fpsTarget->value()) < 0.0001) {
 		m_controller->setOption("fpsTarget", QVariant(nativeFps));
 	} else {
 		saveSetting("fpsTarget", m_ui.fpsTarget);
->>>>>>> 042a77a9
+	}
+
+	if (m_ui.fastForwardHeldUnbounded->isChecked()) {
+		saveSetting("fastForwardHeldRatio", "-1");
+	} else {
+		saveSetting("fastForwardHeldRatio", m_ui.fastForwardHeldRatio);
 	}
 
 	switch (m_ui.idleOptimization->currentIndex() + IDLE_LOOP_IGNORE) {
