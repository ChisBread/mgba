--- conflicted
+++ resolved
@@ -6,12 +6,9 @@
 set(USE_CLI_DEBUGGER ON CACHE BOOL "Whether or not to enable the CLI-mode ARM debugger")
 set(USE_GDB_STUB ON CACHE BOOL "Whether or not to enable the GDB stub ARM debugger")
 set(USE_FFMPEG ON CACHE BOOL "Whether or not to enable FFmpeg support")
-<<<<<<< HEAD
-set(BUILD_QT ON CACHE BOOL "Build Qt frontend")
-=======
 set(USE_PNG ON CACHE BOOL "Whether or not to enable PNG support")
 set(USE_LIBZIP ON CACHE BOOL "Whether or not to enable ZIP support")
->>>>>>> bc297967
+set(BUILD_QT ON CACHE BOOL "Build Qt frontend")
 set(BUILD_SDL ON CACHE BOOL "Build SDL frontend")
 set(BUILD_PERF OFF CACHE BOOL "Build performance profiling tool")
 file(GLOB ARM_SRC ${CMAKE_SOURCE_DIR}/src/arm/*.c)
@@ -146,6 +143,10 @@
 	add_subdirectory(${CMAKE_SOURCE_DIR}/src/platform/sdl ${CMAKE_BINARY_DIR}/sdl)
 endif()
 
+if(BUILD_QT)
+	add_subdirectory(${CMAKE_SOURCE_DIR}/src/platform/qt ${CMAKE_BINARY_DIR}/qt)
+endif()
+
 if(BUILD_PERF)
 	set(PERF_SRC ${CMAKE_SOURCE_DIR}/src/platform/perf-main.c)
 	if(UNIX AND NOT APPLE)
@@ -157,11 +158,6 @@
 	install(TARGETS ${BINARY_NAME}-perf DESTINATION bin)
 endif()
 
-<<<<<<< HEAD
-if(BUILD_QT)
-	add_subdirectory(${CMAKE_SOURCE_DIR}/src/platform/qt ${CMAKE_BINARY_DIR}/qt)
-endif()
-=======
 # Summaries
 message(STATUS "Feature summary:")
 message(STATUS "	CLI debugger: ${USE_CLI_DEBUGGER}")
@@ -170,6 +166,6 @@
 message(STATUS "	Screenshot/advanced savestate support: ${USE_PNG}")
 message(STATUS "	ZIP support: ${USE_LIBZIP}")
 message(STATUS "Frontend summary:")
+message(STATUS "	Qt: ${BUILD_QT}")
 message(STATUS "	SDL (${SDL_VERSION}): ${BUILD_SDL}")
-message(STATUS "	Profiling: ${BUILD_PERF}")
->>>>>>> bc297967
+message(STATUS "	Profiling: ${BUILD_PERF}")